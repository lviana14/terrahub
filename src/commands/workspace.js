'use strict';

const fs = require('fs');
const fse = require('fs-extra');
const path = require('path');
const ReadLine = require('readline');
const { config } = require('../parameters');
const Distributor = require('../helpers/distributor');
const TerraformCommand = require('../terraform-command');

class WorkspaceCommand extends TerraformCommand {
  /**
   * Command configuration
   */
  configure() {
    this
      .setName('workspace')
<<<<<<< HEAD
      .setDescription('run `terraform workspace` across multiple terraform scripts')
=======
      .setDescription('Run `terraform workspace` across multiple terraform scripts')
      .addOption('env', 'e', 'Workspace to create', String, '')
      .addOption('delete', 'd', 'Flag to delete --env configs', Boolean, false)
    ;
>>>>>>> 5b6cead3
  }

  /**
   * @returns {Promise}
   */
  run() {
    const env = this.getOption('env');
    const kill = this.getOption('delete');
    const configs = this.listConfigs();

    if (!env) {
      const config = this.getConfigTree();
      const distributor = new Distributor(['prepare', 'workspace'], config);

      return distributor
        .run()
        .then(() => Promise.resolve('Done'));
    }

    let promises = [];
    configs.forEach(configPath => {
      const dir = path.dirname(configPath);
      const envConfig = path.join(dir, `.terrahub.${env}.${config.format}`);

      if (!fs.existsSync(envConfig) && !kill) {
        promises.push(fse.copy(configPath, envConfig));
      }

      if (fs.existsSync(envConfig) && kill) {
        promises.push(fse.unlink(envConfig));
      }
    });

    if (!kill) {
      return Promise
        .all(promises)
        .then(() => Promise.resolve(`${env} environment created`));
    }

    const rl = ReadLine.createInterface({
      input: process.stdin,
      output: process.stdout,
      historySize: 0
    });

    return new Promise(resolve => {
      rl.question('Are you sure?\n', answer => {
        if (!['y', 'yes'].includes(answer.toLowerCase())) {
          return resolve('Canceled');
        }

        Promise.all(promises).then(() => resolve(`${env} environment deleted`));
      });
    });
  }
}

module.exports = WorkspaceCommand;<|MERGE_RESOLUTION|>--- conflicted
+++ resolved
@@ -15,14 +15,10 @@
   configure() {
     this
       .setName('workspace')
-<<<<<<< HEAD
       .setDescription('run `terraform workspace` across multiple terraform scripts')
-=======
-      .setDescription('Run `terraform workspace` across multiple terraform scripts')
       .addOption('env', 'e', 'Workspace to create', String, '')
       .addOption('delete', 'd', 'Flag to delete --env configs', Boolean, false)
     ;
->>>>>>> 5b6cead3
   }
 
   /**
