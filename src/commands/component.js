--- conflicted
+++ resolved
@@ -152,17 +152,7 @@
           ConfigLoader.writeConfig(existing.config, existing.path);
         }
 
-<<<<<<< HEAD
         this._createWorkspaceFiles(this._directory);
-=======
-        const ignorePatterns = this.getProjectConfig().ignore || ConfigLoader.defaultIgnorePatterns;
-
-        glob.sync('.terrahub.*', { cwd: projectPath, dot: true, ignore: ignorePatterns }).map(file => {
-          if (file !== `.terrahub${this.getProjectFormat()}`) {
-            ConfigLoader.writeConfig({}, file);
-          }
-        });
->>>>>>> 8190a9d5
 
         const templateName = this._configLoader.getDefaultFileName() + '.twig';
         const specificConfigPath = path.join(path.dirname(templates.config), templateName);
@@ -280,7 +270,7 @@
   _getWorkspaceFiles() {
     if (!this._workspaceFiles) {
       const projectPath = this.getAppPath();
-      const ignorePatterns = this.getProjectConfig().ignore || ['**/node_modules/*', '**/.terraform/*'];
+      const ignorePatterns = this.getProjectConfig().ignore || ConfigLoader.defaultIgnorePatterns;
 
       this._workspaceFiles = glob.sync('.terrahub.*', { cwd: projectPath, dot: true, ignore: ignorePatterns })
         .filter(it => it !== this._defaultFileName());
