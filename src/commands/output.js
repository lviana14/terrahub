--- conflicted
+++ resolved
@@ -34,11 +34,6 @@
    * @return {Promise}
    */
   askQuestion() {
-<<<<<<< HEAD
-
-=======
- 
->>>>>>> ca714005
     return this._getPromise().then(confirmed => {
       if (!confirmed) {
         return Promise.resolve('Canceled');
@@ -55,13 +50,8 @@
     const config = this.getConfigObject();
     const distributor = new Distributor(config);
 
-<<<<<<< HEAD
     return distributor.runActions(['prepare', 'output'], {
       format: this._format
-=======
-    return distributor.runActions(['prepare', 'workspaceSelect', 'output'], {
-      format: this._format 
->>>>>>> ca714005
     });
   }
 
