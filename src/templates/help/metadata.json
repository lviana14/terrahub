{
  "name": "terrahub",
<<<<<<< HEAD
  "version": "0.0.33",
  "description": "TerraHub is a terraform centric devops tool that simplifies provisioning and management at scale of cloud resources and cloud services across multiple cloud accounts. For example: Serverless on Amazon AWS, or Kubernetes on Google Cloud, or VMs on Microsoft Azure.",
  "buildDate": "2018-11-05T15:18:49.637Z",
=======
  "version": "0.0.34",
  "description": "TerraHub is a terraform centric devops tool that simplifies provisioning and management at scale of cloud resources and cloud services across multiple cloud accounts. For example: Serverless on Amazon AWS, or Kubernetes on Google Cloud, or VMs on Microsoft Azure.",
  "buildDate": "2018-11-05T15:45:30.168Z",
>>>>>>> c0867be7
  "commands": [
    {
      "name": "apply",
      "description": "run `terraform apply` across multiple terrahub components",
      "options": [
        {
          "name": "auto-approve",
          "shortcut": "y",
          "description": "Auto approve terraform execution",
          "defaultValue": false
        },
        {
          "name": "include",
          "shortcut": "i",
          "description": "List of components to include (comma separated values)",
          "defaultValue": []
        },
        {
          "name": "exclude",
          "shortcut": "x",
          "description": "List of components to exclude (comma separated values)",
          "defaultValue": []
        },
        {
          "name": "include-regex",
          "shortcut": "I",
          "description": "List of components to include (regex search)",
          "defaultValue": []
        },
        {
          "name": "exclude-regex",
          "shortcut": "X",
          "description": "List of components to exclude (regex search)",
          "defaultValue": []
        },
        {
          "name": "git-diff",
          "shortcut": "g",
          "description": "List of components to include (git diff)",
          "defaultValue": []
        },
        {
          "name": "var",
          "shortcut": "r",
          "description": "Variable(s) to be used by terraform",
          "defaultValue": []
        },
        {
          "name": "var-file",
          "shortcut": "l",
          "description": "Variable file(s) to be used by terraform",
          "defaultValue": []
        },
        {
          "name": "silent",
          "shortcut": "s",
          "description": "Runs the command silently (without any output)",
          "defaultValue": false
        },
        {
          "name": "env",
          "shortcut": "e",
          "description": "Workspace environment",
          "defaultValue": "default"
        },
        {
          "name": "help",
          "shortcut": "h",
          "description": "Show list of available commands",
          "defaultValue": false
        }
      ]
    },
    {
      "name": "build",
      "description": "build code used by terraform configuration (e.g. AWS Lambda, Google Functions)",
      "options": [
        {
          "name": "format",
          "shortcut": "o",
          "description": "Log only the command result in one of the following formats: json, text",
          "defaultValue": ""
        },
        {
          "name": "include",
          "shortcut": "i",
          "description": "List of components to include (comma separated values)",
          "defaultValue": []
        },
        {
          "name": "exclude",
          "shortcut": "x",
          "description": "List of components to exclude (comma separated values)",
          "defaultValue": []
        },
        {
          "name": "include-regex",
          "shortcut": "I",
          "description": "List of components to include (regex search)",
          "defaultValue": []
        },
        {
          "name": "exclude-regex",
          "shortcut": "X",
          "description": "List of components to exclude (regex search)",
          "defaultValue": []
        },
        {
          "name": "git-diff",
          "shortcut": "g",
          "description": "List of components to include (git diff)",
          "defaultValue": []
        },
        {
          "name": "var",
          "shortcut": "r",
          "description": "Variable(s) to be used by terraform",
          "defaultValue": []
        },
        {
          "name": "var-file",
          "shortcut": "l",
          "description": "Variable file(s) to be used by terraform",
          "defaultValue": []
        },
        {
          "name": "silent",
          "shortcut": "s",
          "description": "Runs the command silently (without any output)",
          "defaultValue": false
        },
        {
          "name": "env",
          "shortcut": "e",
          "description": "Workspace environment",
          "defaultValue": "default"
        },
        {
          "name": "help",
          "shortcut": "h",
          "description": "Show list of available commands",
          "defaultValue": false
        }
      ]
    },
    {
      "name": "component",
      "description": "create new or include existing terraform configuration into current terrahub project",
      "options": [
        {
          "name": "name",
          "shortcut": "n",
          "description": "Uniquely identifiable cloud resource name"
        },
        {
          "name": "template",
          "shortcut": "t",
          "description": "Template name (e.g. aws_lambda_function, google_cloudfunctions_function)",
          "defaultValue": ""
        },
        {
          "name": "directory",
          "shortcut": "d",
          "description": "Path to the component (default: cwd)",
          "defaultValue": "Current working directory"
        },
        {
          "name": "depends-on",
          "shortcut": "o",
          "description": "Paths of the components, which the component depends on (comma separated values)",
          "defaultValue": []
        },
        {
          "name": "force",
          "shortcut": "f",
          "description": "Replace directory. Works only with template option",
          "defaultValue": false
        },
        {
          "name": "delete",
          "shortcut": "D",
          "description": "Delete terrahub configuration files in the component folder",
          "defaultValue": false
        },
        {
          "name": "env",
          "shortcut": "e",
          "description": "Workspace environment",
          "defaultValue": "default"
        },
        {
          "name": "help",
          "shortcut": "h",
          "description": "Show list of available commands",
          "defaultValue": false
        }
      ]
    },
    {
      "name": "configure",
      "description": "add, change or remove config parameters from terrahub config files",
      "options": [
        {
          "name": "config",
          "shortcut": "c",
          "description": "Create, update or delete config parameter from config file",
          "defaultValue": ""
        },
        {
          "name": "global",
          "shortcut": "G",
          "description": "Update global config file instead of root or local",
          "defaultValue": false
        },
        {
          "name": "delete",
          "shortcut": "D",
          "description": "Delete corresponding configuration parameter",
          "defaultValue": false
        },
        {
          "name": "include",
          "shortcut": "i",
          "description": "List of components to include (comma separated values)",
          "defaultValue": []
        },
        {
          "name": "exclude",
          "shortcut": "x",
          "description": "List of components to exclude (comma separated values)",
          "defaultValue": []
        },
        {
          "name": "include-regex",
          "shortcut": "I",
          "description": "List of components to include (regex search)",
          "defaultValue": []
        },
        {
          "name": "exclude-regex",
          "shortcut": "X",
          "description": "List of components to exclude (regex search)",
          "defaultValue": []
        },
        {
          "name": "git-diff",
          "shortcut": "g",
          "description": "List of components to include (git diff)",
          "defaultValue": []
        },
        {
          "name": "var",
          "shortcut": "r",
          "description": "Variable(s) to be used by terraform",
          "defaultValue": []
        },
        {
          "name": "var-file",
          "shortcut": "l",
          "description": "Variable file(s) to be used by terraform",
          "defaultValue": []
        },
        {
          "name": "silent",
          "shortcut": "s",
          "description": "Runs the command silently (without any output)",
          "defaultValue": false
        },
        {
          "name": "env",
          "shortcut": "e",
          "description": "Workspace environment",
          "defaultValue": "default"
        },
        {
          "name": "help",
          "shortcut": "h",
          "description": "Show list of available commands",
          "defaultValue": false
        }
      ]
    },
    {
      "name": "destroy",
      "description": "run `terraform destroy` across multiple terrahub components",
      "options": [
        {
          "name": "auto-approve",
          "shortcut": "y",
          "description": "Auto approve terraform execution",
          "defaultValue": false
        },
        {
          "name": "include",
          "shortcut": "i",
          "description": "List of components to include (comma separated values)",
          "defaultValue": []
        },
        {
          "name": "exclude",
          "shortcut": "x",
          "description": "List of components to exclude (comma separated values)",
          "defaultValue": []
        },
        {
          "name": "include-regex",
          "shortcut": "I",
          "description": "List of components to include (regex search)",
          "defaultValue": []
        },
        {
          "name": "exclude-regex",
          "shortcut": "X",
          "description": "List of components to exclude (regex search)",
          "defaultValue": []
        },
        {
          "name": "git-diff",
          "shortcut": "g",
          "description": "List of components to include (git diff)",
          "defaultValue": []
        },
        {
          "name": "var",
          "shortcut": "r",
          "description": "Variable(s) to be used by terraform",
          "defaultValue": []
        },
        {
          "name": "var-file",
          "shortcut": "l",
          "description": "Variable file(s) to be used by terraform",
          "defaultValue": []
        },
        {
          "name": "silent",
          "shortcut": "s",
          "description": "Runs the command silently (without any output)",
          "defaultValue": false
        },
        {
          "name": "env",
          "shortcut": "e",
          "description": "Workspace environment",
          "defaultValue": "default"
        },
        {
          "name": "help",
          "shortcut": "h",
          "description": "Show list of available commands",
          "defaultValue": false
        }
      ]
    },
    {
      "name": "graph",
      "description": "show dependencies graph for terraform configuration mapped as terrahub components",
      "options": [
        {
          "name": "env",
          "shortcut": "e",
          "description": "Workspace environment",
          "defaultValue": "default"
        },
        {
          "name": "help",
          "shortcut": "h",
          "description": "Show list of available commands",
          "defaultValue": false
        }
      ]
    },
    {
      "name": "init",
      "description": "run `terraform init` across multiple terrahub components",
      "options": [
        {
          "name": "include",
          "shortcut": "i",
          "description": "List of components to include (comma separated values)",
          "defaultValue": []
        },
        {
          "name": "exclude",
          "shortcut": "x",
          "description": "List of components to exclude (comma separated values)",
          "defaultValue": []
        },
        {
          "name": "include-regex",
          "shortcut": "I",
          "description": "List of components to include (regex search)",
          "defaultValue": []
        },
        {
          "name": "exclude-regex",
          "shortcut": "X",
          "description": "List of components to exclude (regex search)",
          "defaultValue": []
        },
        {
          "name": "git-diff",
          "shortcut": "g",
          "description": "List of components to include (git diff)",
          "defaultValue": []
        },
        {
          "name": "var",
          "shortcut": "r",
          "description": "Variable(s) to be used by terraform",
          "defaultValue": []
        },
        {
          "name": "var-file",
          "shortcut": "l",
          "description": "Variable file(s) to be used by terraform",
          "defaultValue": []
        },
        {
          "name": "silent",
          "shortcut": "s",
          "description": "Runs the command silently (without any output)",
          "defaultValue": false
        },
        {
          "name": "env",
          "shortcut": "e",
          "description": "Workspace environment",
          "defaultValue": "default"
        },
        {
          "name": "help",
          "shortcut": "h",
          "description": "Show list of available commands",
          "defaultValue": false
        }
      ]
    },
    {
      "name": "list",
      "description": "list cloud resources by projects > accounts > regions > services > resources",
      "options": [
        {
          "name": "depth",
          "shortcut": "d",
          "description": "Listing depth (0 - projects, 1 - accounts, 2 - regions, 3 - services, 4 - resources)",
          "defaultValue": 0
        },
        {
          "name": "projects",
          "shortcut": "p",
          "description": "Projects (comma separated values)",
          "defaultValue": []
        },
        {
          "name": "accounts",
          "shortcut": "a",
          "description": "Accounts (comma separated values)",
          "defaultValue": []
        },
        {
          "name": "regions",
          "shortcut": "r",
          "description": "Regions (comma separated values)",
          "defaultValue": []
        },
        {
          "name": "services",
          "shortcut": "s",
          "description": "Services (comma separated values)",
          "defaultValue": []
        },
        {
          "name": "env",
          "shortcut": "e",
          "description": "Workspace environment",
          "defaultValue": "default"
        },
        {
          "name": "help",
          "shortcut": "h",
          "description": "Show list of available commands",
          "defaultValue": false
        }
      ]
    },
    {
      "name": "output",
      "description": "run `terraform output` across multiple terrahub components",
      "options": [
        {
          "name": "format",
          "shortcut": "o",
          "description": "Specify the output format (text or json)",
          "defaultValue": "text"
        },
        {
          "name": "auto-approve",
          "shortcut": "y",
          "description": "Auto approve terraform execution",
          "defaultValue": false
        },
        {
          "name": "include",
          "shortcut": "i",
          "description": "List of components to include (comma separated values)",
          "defaultValue": []
        },
        {
          "name": "exclude",
          "shortcut": "x",
          "description": "List of components to exclude (comma separated values)",
          "defaultValue": []
        },
        {
          "name": "include-regex",
          "shortcut": "I",
          "description": "List of components to include (regex search)",
          "defaultValue": []
        },
        {
          "name": "exclude-regex",
          "shortcut": "X",
          "description": "List of components to exclude (regex search)",
          "defaultValue": []
        },
        {
          "name": "git-diff",
          "shortcut": "g",
          "description": "List of components to include (git diff)",
          "defaultValue": []
        },
        {
          "name": "var",
          "shortcut": "r",
          "description": "Variable(s) to be used by terraform",
          "defaultValue": []
        },
        {
          "name": "var-file",
          "shortcut": "l",
          "description": "Variable file(s) to be used by terraform",
          "defaultValue": []
        },
        {
          "name": "silent",
          "shortcut": "s",
          "description": "Runs the command silently (without any output)",
          "defaultValue": false
        },
        {
          "name": "env",
          "shortcut": "e",
          "description": "Workspace environment",
          "defaultValue": "default"
        },
        {
          "name": "help",
          "shortcut": "h",
          "description": "Show list of available commands",
          "defaultValue": false
        }
      ]
    },
    {
      "name": "plan",
      "description": "run `terraform plan` across multiple terrahub components",
      "options": [
        {
          "name": "destroy",
          "shortcut": "d",
          "description": "Runs the command with destroy plan",
          "defaultValue": false
        },
        {
          "name": "include",
          "shortcut": "i",
          "description": "List of components to include (comma separated values)",
          "defaultValue": []
        },
        {
          "name": "exclude",
          "shortcut": "x",
          "description": "List of components to exclude (comma separated values)",
          "defaultValue": []
        },
        {
          "name": "include-regex",
          "shortcut": "I",
          "description": "List of components to include (regex search)",
          "defaultValue": []
        },
        {
          "name": "exclude-regex",
          "shortcut": "X",
          "description": "List of components to exclude (regex search)",
          "defaultValue": []
        },
        {
          "name": "git-diff",
          "shortcut": "g",
          "description": "List of components to include (git diff)",
          "defaultValue": []
        },
        {
          "name": "var",
          "shortcut": "r",
          "description": "Variable(s) to be used by terraform",
          "defaultValue": []
        },
        {
          "name": "var-file",
          "shortcut": "l",
          "description": "Variable file(s) to be used by terraform",
          "defaultValue": []
        },
        {
          "name": "silent",
          "shortcut": "s",
          "description": "Runs the command silently (without any output)",
          "defaultValue": false
        },
        {
          "name": "env",
          "shortcut": "e",
          "description": "Workspace environment",
          "defaultValue": "default"
        },
        {
          "name": "help",
          "shortcut": "h",
          "description": "Show list of available commands",
          "defaultValue": false
        }
      ]
    },
    {
      "name": "project",
      "description": "create new or define existing folder as project that manages terraform configuration",
      "options": [
        {
          "name": "name",
          "shortcut": "n",
          "description": "Project name"
        },
        {
          "name": "provider",
          "shortcut": "p",
          "description": "Cloud provider",
          "defaultValue": "aws"
        },
        {
          "name": "directory",
          "shortcut": "d",
          "description": "Path where project should be created (default: cwd)",
          "defaultValue": "Current working directory"
        },
        {
          "name": "env",
          "shortcut": "e",
          "description": "Workspace environment",
          "defaultValue": "default"
        },
        {
          "name": "help",
          "shortcut": "h",
          "description": "Show list of available commands",
          "defaultValue": false
        }
      ]
    },
    {
      "name": "refresh",
      "description": "run `terraform refresh` across multiple terrahub components",
      "options": [
        {
          "name": "include",
          "shortcut": "i",
          "description": "List of components to include (comma separated values)",
          "defaultValue": []
        },
        {
          "name": "exclude",
          "shortcut": "x",
          "description": "List of components to exclude (comma separated values)",
          "defaultValue": []
        },
        {
          "name": "include-regex",
          "shortcut": "I",
          "description": "List of components to include (regex search)",
          "defaultValue": []
        },
        {
          "name": "exclude-regex",
          "shortcut": "X",
          "description": "List of components to exclude (regex search)",
          "defaultValue": []
        },
        {
          "name": "git-diff",
          "shortcut": "g",
          "description": "List of components to include (git diff)",
          "defaultValue": []
        },
        {
          "name": "var",
          "shortcut": "r",
          "description": "Variable(s) to be used by terraform",
          "defaultValue": []
        },
        {
          "name": "var-file",
          "shortcut": "l",
          "description": "Variable file(s) to be used by terraform",
          "defaultValue": []
        },
        {
          "name": "silent",
          "shortcut": "s",
          "description": "Runs the command silently (without any output)",
          "defaultValue": false
        },
        {
          "name": "env",
          "shortcut": "e",
          "description": "Workspace environment",
          "defaultValue": "default"
        },
        {
          "name": "help",
          "shortcut": "h",
          "description": "Show list of available commands",
          "defaultValue": false
        }
      ]
    },
    {
      "name": "run",
      "description": "execute automated workflow terraform init > workspace > plan > apply > destroy",
      "options": [
        {
          "name": "apply",
          "shortcut": "a",
          "description": "Enable apply command as part of automated workflow",
          "defaultValue": false
        },
        {
          "name": "destroy",
          "shortcut": "d",
          "description": "Enable destroy command as part of automated workflow",
          "defaultValue": false
        },
        {
          "name": "auto-approve",
          "shortcut": "y",
          "description": "Auto approve terraform execution",
          "defaultValue": false
        },
        {
          "name": "dry-run",
          "shortcut": "u",
          "description": "Prints the list of components that are included in the action",
          "defaultValue": false
        },
        {
          "name": "include",
          "shortcut": "i",
          "description": "List of components to include (comma separated values)",
          "defaultValue": []
        },
        {
          "name": "exclude",
          "shortcut": "x",
          "description": "List of components to exclude (comma separated values)",
          "defaultValue": []
        },
        {
          "name": "include-regex",
          "shortcut": "I",
          "description": "List of components to include (regex search)",
          "defaultValue": []
        },
        {
          "name": "exclude-regex",
          "shortcut": "X",
          "description": "List of components to exclude (regex search)",
          "defaultValue": []
        },
        {
          "name": "git-diff",
          "shortcut": "g",
          "description": "List of components to include (git diff)",
          "defaultValue": []
        },
        {
          "name": "var",
          "shortcut": "r",
          "description": "Variable(s) to be used by terraform",
          "defaultValue": []
        },
        {
          "name": "var-file",
          "shortcut": "l",
          "description": "Variable file(s) to be used by terraform",
          "defaultValue": []
        },
        {
          "name": "silent",
          "shortcut": "s",
          "description": "Runs the command silently (without any output)",
          "defaultValue": false
        },
        {
          "name": "env",
          "shortcut": "e",
          "description": "Workspace environment",
          "defaultValue": "default"
        },
        {
          "name": "help",
          "shortcut": "h",
          "description": "Show list of available commands",
          "defaultValue": false
        }
      ]
    },
    {
      "name": "show",
      "description": "run `terraform show` across multiple terrahub components [Not Implemented Yet]",
      "options": [
        {
          "name": "include",
          "shortcut": "i",
          "description": "List of components to include (comma separated values)",
          "defaultValue": []
        },
        {
          "name": "exclude",
          "shortcut": "x",
          "description": "List of components to exclude (comma separated values)",
          "defaultValue": []
        },
        {
          "name": "include-regex",
          "shortcut": "I",
          "description": "List of components to include (regex search)",
          "defaultValue": []
        },
        {
          "name": "exclude-regex",
          "shortcut": "X",
          "description": "List of components to exclude (regex search)",
          "defaultValue": []
        },
        {
          "name": "git-diff",
          "shortcut": "g",
          "description": "List of components to include (git diff)",
          "defaultValue": []
        },
        {
          "name": "var",
          "shortcut": "r",
          "description": "Variable(s) to be used by terraform",
          "defaultValue": []
        },
        {
          "name": "var-file",
          "shortcut": "l",
          "description": "Variable file(s) to be used by terraform",
          "defaultValue": []
        },
        {
          "name": "silent",
          "shortcut": "s",
          "description": "Runs the command silently (without any output)",
          "defaultValue": false
        },
        {
          "name": "env",
          "shortcut": "e",
          "description": "Workspace environment",
          "defaultValue": "default"
        },
        {
          "name": "help",
          "shortcut": "h",
          "description": "Show list of available commands",
          "defaultValue": false
        }
      ]
    },
    {
      "name": "workspace",
      "description": "run `terraform workspace` across multiple terrahub components",
      "options": [
        {
          "name": "delete",
          "shortcut": "D",
          "description": "Delete workspace environment (paired with --env)",
          "defaultValue": false
        },
        {
          "name": "include",
          "shortcut": "i",
          "description": "List of components to include (comma separated values)",
          "defaultValue": []
        },
        {
          "name": "exclude",
          "shortcut": "x",
          "description": "List of components to exclude (comma separated values)",
          "defaultValue": []
        },
        {
          "name": "include-regex",
          "shortcut": "I",
          "description": "List of components to include (regex search)",
          "defaultValue": []
        },
        {
          "name": "exclude-regex",
          "shortcut": "X",
          "description": "List of components to exclude (regex search)",
          "defaultValue": []
        },
        {
          "name": "git-diff",
          "shortcut": "g",
          "description": "List of components to include (git diff)",
          "defaultValue": []
        },
        {
          "name": "var",
          "shortcut": "r",
          "description": "Variable(s) to be used by terraform",
          "defaultValue": []
        },
        {
          "name": "var-file",
          "shortcut": "l",
          "description": "Variable file(s) to be used by terraform",
          "defaultValue": []
        },
        {
          "name": "silent",
          "shortcut": "s",
          "description": "Runs the command silently (without any output)",
          "defaultValue": false
        },
        {
          "name": "env",
          "shortcut": "e",
          "description": "Workspace environment",
          "defaultValue": "default"
        },
        {
          "name": "help",
          "shortcut": "h",
          "description": "Show list of available commands",
          "defaultValue": false
        }
      ]
    }
  ]
}<|MERGE_RESOLUTION|>--- conflicted
+++ resolved
@@ -1,14 +1,8 @@
 {
   "name": "terrahub",
-<<<<<<< HEAD
-  "version": "0.0.33",
-  "description": "TerraHub is a terraform centric devops tool that simplifies provisioning and management at scale of cloud resources and cloud services across multiple cloud accounts. For example: Serverless on Amazon AWS, or Kubernetes on Google Cloud, or VMs on Microsoft Azure.",
-  "buildDate": "2018-11-05T15:18:49.637Z",
-=======
   "version": "0.0.34",
   "description": "TerraHub is a terraform centric devops tool that simplifies provisioning and management at scale of cloud resources and cloud services across multiple cloud accounts. For example: Serverless on Amazon AWS, or Kubernetes on Google Cloud, or VMs on Microsoft Azure.",
   "buildDate": "2018-11-05T15:45:30.168Z",
->>>>>>> c0867be7
   "commands": [
     {
       "name": "apply",
