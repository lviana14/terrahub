'use strict';

const TerraformCommand = require('../terraform-command');
const os = require('os');
const path = require('path');
const cluster = require('cluster');
const logger = require('./logger');
const { uuid, physicalCpuCount } = require('./util');
const { config } = require('../parameters');

class Distributor {
  /**
<<<<<<< HEAD
   * @param {Object} cfg
=======
   * @param {Object} configObject
>>>>>>> 884c513d
   */
  constructor(configObject) {
    this.THUB_RUN_ID = uuid();
    this._config = Object.assign({}, configObject);
    this._worker = path.join(__dirname, 'worker.js');
    this._workersCount = 0;
    this._threadsCount = config.usePhysicalCpu ? physicalCpuCount() : os.cpus().length;
    cluster.setupMaster({ exec: this._worker });
  }

  /**
   * @param {Object} config
   * @param {Number} direction
   * @return {Object}
   * @private
   */
  _buildDependencyTable(config, direction) {
    const result = {};
    const keys = Object.keys(config);

    keys.forEach(key => {
      result[key] = {};
    });

    switch (direction) {
      case TerraformCommand.FORWARD:
        keys.forEach(key => {
          Object.assign(result[key], config[key].dependsOn);
        });
        break;

      case TerraformCommand.REVERSE:
        keys.forEach(key => {
          Object.keys(config[key].dependsOn).forEach(hash => {
            result[hash][key] = null;
          });
        });
        break;
    }

    return result;
  }

  /**
   * @param {String} hash
   * @private
   */
  _createWorker(hash) {
    const cfgThread = this._config[hash];

    const worker = cluster.fork(Object.assign({
      THUB_RUN_ID: this.THUB_RUN_ID,
      TERRAFORM_ACTIONS: this.TERRAFORM_ACTIONS
    }, this._env));

    delete this._dependencyTable[hash];

    this._workersCount++;
    worker.send(cfgThread);
  }

  /**
   * Remove dependencies on this component
   * @param {String} hash
   * @private
   */
  _removeDependencies(hash) {
    Object.keys(this._dependencyTable).forEach(key => {
      delete this._dependencyTable[key][hash];
    });
  }

  /**
   * @private
   */
  _distributeConfigs() {
    const hashes = Object.keys(this._dependencyTable);

    for (let index = 0; this._workersCount < this._threadsCount && index < hashes.length; index++) {
      const hash = hashes[index];
      const dependsOn = Object.keys(this._dependencyTable[hash]);

      if (!dependsOn.length) {
        this._createWorker(hash);
      }
    }
  }

  /**
   * @param {String[]} actions
   * @param {Object} options
   * @return {Promise}
   */
  runActions(actions, options) {
    const {
      silent = false,
      format = '',
      planDestroy = false,
      dependencyDirection = null
    } = options;

    this._env = {
      silent: silent,
      format: format,
      planDestroy: planDestroy
    };

    this._output = [];
    this._dependencyTable = this._buildDependencyTable(this._config, dependencyDirection);
    this.TERRAFORM_ACTIONS = actions;

    return new Promise((resolve, reject) => {
      this._distributeConfigs();

      cluster.on('message', (worker, data) => {
        if (data.isError) {
          this._error = this._handleError(data.error);
          return;
        }

        if (data.data) {
          this._output.push(data.data);
        }

        this._removeDependencies(data.hash);
      });

      cluster.on('exit', (worker, code) => {
        this._workersCount--;

        if (code === 0) {
          this._distributeConfigs();
        }

        const hashes = Object.keys(this._dependencyTable);
        const workersId = Object.keys(cluster.workers);

        if (!workersId.length && !hashes.length) {
          if (this._error) {
            reject(this._error);
          } else {
            this._handleOutput().then(message => {
              resolve(message);
            });
          }
        }
      });
    });
  }

  /**
   * Prints the output data for the 'output' command
   * @return {*}
   * @private
   */
  _handleOutput() {
    const outputs = this._output.filter(it => it.action === 'output');

    if (!outputs.length) {
      return Promise.resolve('Done');
    }

    if (outputs[0].env.format === 'json') {
      const result = {};

      outputs.forEach(it => {
        let stdout = (new Buffer(it.stdout)).toString();
        if (stdout[0] !== '{') {
          stdout = stdout.slice(stdout.indexOf('{'));
        }
        result[it.component] = JSON.parse(stdout);
      });

      logger.log(JSON.stringify(result));

      return Promise.resolve();
    } else {
      outputs.forEach(it => logger.raw(`[${it.component}] ${(new Buffer(it.stdout)).toString()}`));

      return Promise.resolve('Done');
    }
  }

  /**
   * Kill parallel workers and build an error
   * @param {Error|Object} err
   * @return {Error}
   * @private
   */
  _handleError(err) {
    Object.keys(cluster.workers).forEach(id => {
      const worker = cluster.workers[id];
      worker.kill();
    });

    this._dependencyTable = {};

    return (err.constructor === Error) ? err : new Error(`Worker error: ${JSON.stringify(err)}`);
  }
}

module.exports = Distributor;<|MERGE_RESOLUTION|>--- conflicted
+++ resolved
@@ -10,11 +10,7 @@
 
 class Distributor {
   /**
-<<<<<<< HEAD
-   * @param {Object} cfg
-=======
    * @param {Object} configObject
->>>>>>> 884c513d
    */
   constructor(configObject) {
     this.THUB_RUN_ID = uuid();
