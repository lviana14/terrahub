--- conflicted
+++ resolved
@@ -27,6 +27,7 @@
         project: sliceObject(config.project, ['path', 'name', 'code'])
       }]);
     }
+
     return config;
   }
 
@@ -92,21 +93,12 @@
     return fse.ensureDir(tmpPath)
       .then(() => {
         return fse.readdir(src).then(files => {
-<<<<<<< HEAD
-          return Promise.all(files.filter(src => !regEx.test(src)).map(file => {
-            return fse.ensureSymlink(path.join(src, file), path.join(tmpPath, file)).catch(() => {});
-          }));
-        })
-        .then(() => Promise.all(promises))
-        .then(() => transformedConfig)
-=======
           const nonTerrahubFiles = files.filter(src => !regEx.test(src));
 
           return Promise.all(nonTerrahubFiles.map(file => {
             return fse.ensureSymlink(path.join(src, file), path.join(tmpPath, file)).catch(() => {});
           }));
         });
->>>>>>> a52e3669
       })
       .then(() => Promise.all(promises))
       .then(() => transformedConfig)
