'use strict';

const path = require('path');
const logger = require('./logger');
const Terraform = require('../helpers/terraform');
const { config, fetch } = require('../parameters');
const { promiseSeries, toMd5, spawner } = require('../helpers/util');

class Terrahub {
  /**
   * @param {Object} cfg
   */
  constructor(cfg) {
    this._runId = process.env.THUB_RUN_ID;
    this._action = '';
    this._config = cfg;
    this._project = cfg.project;
    this._terraform = new Terraform(cfg);
    this._timestamp = Math.floor(Date.now() / 1000).toString();
    this._componentHash = toMd5(this._config.root);
  }

  /**
   * @param {Object} data
   * @param {Error|String} err
   * @param {Object} data
   * @return {Promise}
   * @private
   */
  _on(data, err = null) {
    let error = null;
    let payload = {
      Action: this._action,
      Provider: this._project.provider,
      ProjectHash: this._project.code,
      ProjectName: this._project.name,
      TerraformHash: this._componentHash,
      TerraformName: this._config.name,
      TerraformRunId: this._runId,
      Status: data.status
    };

    if (err) {
      error = new Error(err.message || err);
      payload['Error'] = error.message;
    }
    if (payload.Action === 'plan' && data.status === 'success') {
      payload.Metadata = data.metadata;
    }

    let actionPromise = !config.token
      ? Promise.resolve()
      : fetch.post('thub/realtime/create', { body: JSON.stringify(payload) });

    return actionPromise.then(() => {
      return payload.hasOwnProperty('Error') ? Promise.reject(error) : Promise.resolve(data);
    });
  }

  /**
   * Compose terrahub task
   * @param {String} action
   * @param {Object} options
   * @return {Promise}
   */
  getTask(action, options) {
    this._action = action;

    return Promise.resolve().then(() => {
      if (!['init', 'workspaceSelect', 'plan', 'apply', 'destroy'].includes(this._action)) {
        return this._terraform[action]();
      }

      if (options.skip) {
        return this._on({ status: 'skip' })
          .then(res => {
            logger.warn(`Action '${this._action}' for '${this._config.name}' was skipped due to 'No changes. Infrastructure is up-to-date.'`);
            return res;
          });
      } else {
        return this._getTask();
      }
    }).then(data => {
      data.action = this._action;
      data.component = this._config.name;

      return data;
    });
  }

  /**
   * Check if custom hook is provided
   * @param {String} hook
   * @param {Object} res
   * @return {Promise}
   * @private
   */
<<<<<<< HEAD
  _hook(hook, res = null) {
    if (['abort', 'skip'].includes(res.status)) {
      return Promise.resolve(res);
    }

=======
  _hook(hook, res = {}) {
>>>>>>> 1e33c891
    let hookPath;
    try {
      hookPath = this._config.hook[this._action][hook];
    } catch (error) {
      return Promise.resolve(res);
    }

    if (!hookPath) {
      return Promise.resolve(res);
    }

    const commandsList = hookPath instanceof Array ? hookPath : [hookPath];

    return promiseSeries(commandsList.map(it => {
      const args = it.split(' ');
      const extension = path.extname(args[0]);

      // If the first arg is a script file get its absolute path
      if (extension) {
        args[0] = path.resolve(this._project.root, this._config.root, args[0]);
      }

      let command;
      switch (extension) {
        case '.js':
          return () => {
            const promise = require(args[0])(this._config, res.buffer);

            return (promise instanceof Promise ?
              promise :
              Promise.resolve()).then(() => Promise.resolve(res));
          };

        case '.sh':
          command = 'bash';
          break;

        default:
          command = args.shift();
          break;
      }

      return () => this._spawn(command, args, { env: process.env }).then(() => Promise.resolve(res));
    }));
  }

  /**
   * @param {String} binary
   * @param {String} filePath
   * @param {Object} options
   * @return {Promise}
   * @private
   */
  _spawn(binary, filePath, options = {}) {
    return spawner(binary, [filePath], Object.assign({
        cwd: path.join(this._config.project.root, this._config.root),
        shell: true
      }, options),
      err => logger.error(`[${this._config.name}] ${err.toString()}`),
      data => logger.raw(`[${this._config.name}] ${data.toString()}`)
    );
  }

  /**
   * Get set of actions
   * @return {Promise}
   * @private
   */
  _getTask() {
    return this._on({ status: 'start' })
      .then(() => this._hook('before', {}))
      .then(() => this._terraform[this._action]())
      .then(data => this._upload(data))
      .then(res => this._hook('after', res))
      .then(data => this._on(data, null))
      .catch(err => this._on({ status: 'error' }, err))
      .catch(err => {
        if (['EAI_AGAIN', 'NetworkingError'].includes(err.code)) {
          err = new Error('Internet connection issue');
        }

        throw err;
      });
  }

  /**
   * @param {Object} data
   * @return {Promise}
   * @private
   */
  _upload(data) {
    if (!config.token || !data || !data.buffer || !['plan', 'apply', 'destroy'].includes(this._action)) {
      return Promise.resolve(data);
    }

    const key = this._getKey();
    const url = `${Terrahub.METADATA_DOMAIN}/${key}`;

    return this._putObject(url, data.buffer)
      .then(() => this._callParseLambda(key))
      .then(() => Promise.resolve(data));
  }

  /**
   * Get destination key
   * @return {String}
   * @private
   */
  _getKey() {
    const dir = config.api.replace('api', 'public');
    const keyName = `${this._componentHash}-terraform-${this._action}.txt`;

    return `${dir}/${this._timestamp}/${keyName}`;
  }

  /**
   * @param {String} key
   * @return {Promise}
   * @private
   */
  _callParseLambda(key) {
    const url = `thub/resource/parse-${this._action === 'plan' ? 'plan' : 'state'}`;
    const options = {
      body: JSON.stringify(Object.assign({ Key: key }, this._awsMetadata())),
    };

    fetch.post(url, options).catch(() => logger.error(`[${this._config.name}] Failed to trigger parse function`));

    return Promise.resolve();
  }

  /**
   * Put object via bucket url
   * @param {String} url
   * @param {Buffer} body
   * @return {Promise}
   * @private
   */
  _putObject(url, body) {
    const options = {
      method: 'PUT',
      body: body,
      headers: { 'Content-Type': 'text/plain', 'x-amz-acl': 'bucket-owner-full-control' }
    };

    return fetch.request(url, options);
  }

  /**
   * Get AWS metadata
   * @return {Object}
   * @private
   */
  _awsMetadata() {
    return {
      ThubRunId: this._runId,
      ThubAction: this._action,
      ProjectName: this._project.name,
      ProjectCode: this._project.code
    };
  }

  /**
   * Metadata bucket associated domain
   * @return {String}
   * @constructor
   */
  static get METADATA_DOMAIN() {
    return 'https://data-lake-terrahub-us-east-1.s3.amazonaws.com';
  }
}

module.exports = Terrahub;<|MERGE_RESOLUTION|>--- conflicted
+++ resolved
@@ -95,15 +95,11 @@
    * @return {Promise}
    * @private
    */
-<<<<<<< HEAD
-  _hook(hook, res = null) {
+  _hook(hook, res = {}) {
     if (['abort', 'skip'].includes(res.status)) {
       return Promise.resolve(res);
     }
 
-=======
-  _hook(hook, res = {}) {
->>>>>>> 1e33c891
     let hookPath;
     try {
       hookPath = this._config.hook[this._action][hook];
@@ -174,7 +170,7 @@
    */
   _getTask() {
     return this._on({ status: 'start' })
-      .then(() => this._hook('before', {}))
+      .then(() => this._hook('before'))
       .then(() => this._terraform[this._action]())
       .then(data => this._upload(data))
       .then(res => this._hook('after', res))
