--- conflicted
+++ resolved
@@ -155,23 +155,13 @@
    * @return {Promise}
    * @private
    */
-<<<<<<< HEAD
   _spawn(binary, args, options = {}) {
     return spawner(binary, args, Object.assign({
-        cwd: path.join(this._config.project.root, this._config.root),
-        shell: true
-      }, options),
-      err => logger.error(`[${this._config.name}] ${err.toString()}`),
-      data => logger.raw(`[${this._config.name}] ${data.toString()}`)
-=======
-  _spawn(binary, filePath, options = {}) {
-    return spawner(binary, [filePath], Object.assign({
       cwd: path.join(this._config.project.root, this._config.root),
       shell: true
     }, options),
     err => logger.error(`[${this._config.name}] ${err.toString()}`),
     data => logger.raw(`[${this._config.name}] ${data.toString()}`)
->>>>>>> 73e88af4
     );
   }
 
