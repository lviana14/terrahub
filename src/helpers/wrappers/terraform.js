'use strict';

const fs = require('fs');
const URL = require('url');
const path = require('path');
const fse = require('fs-extra');
const semver = require('semver');
const logger = require('../logger');
const Metadata = require('../metadata');
const Dictionary = require('../dictionary');
const Downloader = require('../downloader');
const { execSync } = require('child_process');
<<<<<<< HEAD
const { buildTmpPath } = require('../jit-helper');
=======
>>>>>>> 8190a9d5
const { config, fetch } = require('../../parameters');
const { extend, spawner, homePath } = require('../util');

class Terraform {
  /**
   * @param {Object} config
   */
  constructor(config) {
    this._config = extend({}, [this._defaults(), config]);
    this._tf = this._config.terraform;
    this._envVars = process.env;
    this._metadata = new Metadata(this._config);

    this._showLogs = !process.env.format;
    this._isWorkspaceSupported = false;
  }

  /**
   * @return {Object}
   * @private
   */
  _defaults() {
    return {
      terraform: {
        var: {},
        varFile: [],
        backend: {},
        version: '0.11.11',
        backup: false,
        workspace: 'default'
      }
    };
  }

  /**
   * Terraform module name
   * @return {String}
   */
  getName() {
    return this._config.name || this._config.root;
  }

  /**
   * @return {String}
   */
  getVersion() {
    if (!semver.valid(this._tf.version)) {
      throw new Error(`Terraform version ${this._tf.version} is invalid`);
    }

    return this._tf.version;
  }

  /**
   * @return {String}
   */
  getBinary() {
    return homePath('terraform', this.getVersion(), 'terraform');
  }

  /**
   * Prepare -var
   * @return {Array}
   * @private
   */
  _var() {
    return Object.keys(this._tf.var).map(name => `-var='${name}=${this._tf.var[name]}'`);
  }

  /**
   * Prepare -backend-config
   * @return {Array}
   * @private
   */
  _backend() {
    return Object.keys(this._tf.backend).map(name => `-backend-config='${name}=${this._tf.backend[name]}'`);
  }

  /**
   * Prepare -var-file
   * @return {Array}
   * @private
   */
  _varFile() {
    const result = [];

    this._tf.varFile.forEach(fileName => {
      const varFile = path.join(this._metadata.getRoot(), fileName);

      if (fs.existsSync(varFile)) {
        result.push(`-var-file='${varFile}'`);
      }
    });

    return result;
  }

  /**
   * Perform terraform init & all required checks
   * @return {Promise}
   */
  prepare() {
    logger.debug(JSON.stringify(this._config, null, 2));

    return this._checkTerraformBinary()
      .then(() => this._checkWorkspaceSupport())
      .then(() => this._checkResourceDir())
      .then(() => this._fetchEnvironmentVariables())
      .then(() => ({ status: Dictionary.REALTIME.SUCCESS }));
  }

  /**
   * Fetch environment variables from api
   * @return {Promise}
   */
  _fetchEnvironmentVariables() {
    return this._getEnvVarsFromAPI().then(data => {
      return Object.assign(this._envVars, data);
    });
  }

  /**
   * Ensure binary exists (download otherwise)
   * @return {Promise}
   */
  _checkTerraformBinary() {
    if (fs.existsSync(this.getBinary())) {
      return Promise.resolve();
    }

    return (new Downloader()).download(this.getVersion());
  }

  /**
   * @return {Promise}
   * @private
   */
  _checkResourceDir() {
    return fse.ensureDir(this._metadata.getRoot());
  }

  /**
   * Check if workspaces supported
   * @private
   */
  _checkWorkspaceSupport() {
    this._isWorkspaceSupported = semver.satisfies(this.getVersion(), '>=0.9.0');
  }

  /**
   * Re-init State & Plan paths
   * @note required after workspace & remote state
   * @return {Promise}
   * @private
   */
  _reInitPaths() {
    this._metadata.init();

    return Promise.resolve();
  }

  /**
   * https://www.terraform.io/docs/commands/init.html
   * @return {Promise}
   */
  init() {
    return this.run(
<<<<<<< HEAD
      'init', ['-no-color', '-force-copy', this._optsToArgs({ '-input': false }), ...this._backend(), '.'])
=======
      'init',
      ['-no-color', '-force-copy', this._optsToArgs({ '-input': false }), ...this._backend(), '.']
    )
>>>>>>> 8190a9d5
      .then(() => this._reInitPaths())
      .then(() => ({ status: Dictionary.REALTIME.SUCCESS }));
  }

  /**
   * https://www.terraform.io/docs/commands/state/pull.html
   * @return {Promise}
   */
  statePull() {
    this._showLogs = false;

    return this.run('state', ['pull', '-no-color']).then(result => {
      this._showLogs = true;
      const backupPath = this._metadata.getStateBackupPath();
      const pullStateContent = JSON.parse(result.toString());

      return fse.ensureFile(backupPath)
        .then(() => fse.writeJson(backupPath, pullStateContent))
        .then(() => JSON.stringify(pullStateContent));
    });
  }

  /**
   * https://www.terraform.io/docs/commands/output.html
   * @return {Promise}
   */
  output() {
    const options = {};

    return this.run('output', (process.env.format === 'json' ? ['-json'] : []).concat(this._optsToArgs(options)))
      .then(buffer => ({ buffer: buffer }));
  }

  /**
   * https://www.terraform.io/docs/commands/workspace/select.html
   * @return {Promise}
   */
  workspaceSelect() {
    if (!this._isWorkspaceSupported) {
      return Promise.resolve();
    }
    const workspace = this._tf.workspace;

    return this.run('workspace', ['list'])
      .then(result => {
        const regexSelected = new RegExp(`\\*\\s${workspace}$`, 'm');
        const regexExists = new RegExp(`\\s${workspace}$`, 'm');
        const output = result.toString();

        return regexSelected.test(output) ?
          Promise.resolve({ status: Dictionary.REALTIME.SKIP }) :
          this.run('workspace', [regexExists.test(output) ? 'select' : 'new', workspace])
            .then(() => Promise.resolve({ status: Dictionary.REALTIME.SUCCESS }));
      })
      .then(res => this._reInitPaths().then(() => Promise.resolve(res)));
  }

  /**
   * https://www.terraform.io/docs/commands/workspace/delete.html
   * @return {Promise}
   */
  workspaceDelete() {
    if (!this._isWorkspaceSupported) {
      return Promise.resolve();
    }

    return this
      .run('workspace', ['select', 'default'])
      .then(() => this.run('workspace', ['delete', this._tf.workspace]));
  }

  /**
   * https://www.terraform.io/docs/commands/workspace/list.html
   * @return {Promise}
   */
  workspaceList() {
    this._showLogs = false;
    return this.run('workspace', ['list']).then(buffer => {
      const workspaces = buffer.toString().match(/[a-z]+/gm);
      const activeWorkspace = buffer.toString().match(/\*\s([a-z]+)/m)[1];

      return {
        activeWorkspace: activeWorkspace,
        workspaces: workspaces
      };
    });
  }

  /**
   * https://www.terraform.io/docs/commands/plan.html
   * @return {Promise}
   */
  plan() {
    const options = { '-out': this._metadata.getPlanPath(), '-input': false };
    const args = process.env.planDestroy === 'true' ? ['-no-color', '-destroy'] : ['-no-color'];

    return this.run('plan', args.concat(this._varFile(), this._var(), this._optsToArgs(options)))
      .then(buffer => {
        const metadata = {};
        const regex = /\s*Plan: ([0-9]+) to add, ([0-9]+) to change, ([0-9]+) to destroy\./;
        const planData = buffer.toString().match(regex);

        let skip = false;
        if (planData) {
          const planCounter = planData.slice(-3);
          ['add', 'change', 'destroy'].forEach((field, index) => { metadata[field] = planCounter[index]; });
        } else {
          ['add', 'change', 'destroy'].forEach((field) => { metadata[field] = '0'; });
          skip = true;
        }

        const planPath = this._metadata.getPlanPath();

        if (fse.existsSync(planPath)) {
          const backupPath = this._metadata.getPlanBackupPath();
          const planContent = fse.readFileSync(planPath).toString();

          fse.outputFileSync(backupPath, planContent);
        }

        return Promise.resolve({
          buffer: buffer,
          skip: skip,
          metadata: metadata,
          status: Dictionary.REALTIME.SUCCESS
        });
      });
  }

  /**
   * https://www.terraform.io/docs/commands/import.html
   * @return {Promise}
   */
  import() {
    const options = { '-input': false };
    const args = ['-no-color'];
    const values = [process.env.resourceName, process.env.importId];
    return this.run('import', args.concat(this._varFile(), this._var(), this._optsToArgs(options),
      values));
  }

  /**
   * https://www.terraform.io/docs/commands/apply.html
   * @return {Promise}
   */
  apply() {
    const options = { '-backup': this._metadata.getStateBackupPath(), '-auto-approve': true, '-input': false };

    return this.run('apply', ['-no-color'].concat(this._optsToArgs(options), this._metadata.getPlanPath()))
      .then(() => this._getStateContent())
      .then(buffer => ({ buffer: buffer, status: Dictionary.REALTIME.SUCCESS }));
  }

  /**
   * Get state content whether is remote or local
   * @return {Promise}
   * @private
   */
  _getStateContent() {
    if (this._metadata.isRemote()) {
      return this.statePull();
    }

    return fse.readFile(this._metadata.getStatePath());
  }

  /**
   * https://www.terraform.io/docs/commands/destroy.html
   * @return {Promise}
   */
  destroy() { return this.apply(); }

  /**
   * https://www.terraform.io/docs/commands/refresh.html
   * @return {Promise}
   */
  refresh() {
    const options = { '-backup': this._metadata.getStateBackupPath(), '-input': false };

    return this
      .run('refresh', ['-no-color'].concat(this._optsToArgs(options), this._varFile(), this._var()));
  }

  /**
   * https://www.terraform.io/docs/commands/show.html
   * @param {String} planOrStatePath
   * @return {Promise}
   */
  show(planOrStatePath) {
    return this.run('show', ['-no-color', planOrStatePath]);
  }

  /**
   * Run terraform command
   * @param {String} cmd
   * @param {Array} args
   * @return {Promise}
   */
  run(cmd, args) {
    if (this._showLogs) {
      logger.warn(`[${this.getName()}] terraform ${cmd} ${args.join(' ')}`);
    }
    return this._spawn(this.getBinary(), [cmd, ...args], {
      cwd: this._metadata.getRoot(),
      env: this._envVars,
      shell: true
    });
  }

  /**
   * Transform options into arguments
   * @param {Object} options
   * @return {Array}
   * @private
   */
  _optsToArgs(options) {
    const args = [];

    Object.keys(options).forEach(key => {
      args.push(`${key}=${options[key]}`);
    });

    return args;
  }

  /**
   * Handle a spawn
   * @param {String} command
   * @param {Array} args
   * @param {Object} options
   * @return {Promise}
   * @private
   */
  _spawn(command, args, options) {
    return spawner(
      command, args, options,
      err => logger.error(this._out(err)),
      data => {
        if (this._showLogs) {
          logger.raw(this._out(data));
        }
      }
    );
  }

  /**
   * @param {Buffer} data
   * @return {String}
   * @private
   */
  _out(data) {
    return `[${this.getName()}] ${data.toString()}`;
  }

  /**
   * Get Resources from TerraHub API
   * @return {Promise|*}
   */
  _getEnvVarsFromAPI() {
    if (!config.token) {
      return Promise.resolve({});
    }
    try {
      const urlGet = execSync('git remote get-url origin', { cwd: this._config.project.root, stdio: 'pipe' });
      const data = Buffer.from(urlGet).toString('utf-8');
      const isUrl = !!URL.parse(data).host;
      // works for gitlab/github/bitbucket, add azure, google, amazon
      const urlData = /\/\/(?:.*@)?([^.]+).*?\/([^.]*)/;
      const sshData = /@([^.]*).*:(.*).*(?=\.)/;

      const [, provider, repo] = isUrl ? data.match(urlData) : data.match(sshData);
      if (repo && provider) {
        return fetch.get(`thub/variables/retrieve?repoName=${repo}&source=${provider}`).then(json => {
          if (Object.keys(json.data).length) {
            let test = JSON.parse(json.data.env_var);
            return Object.keys(test).reduce((acc, key) => {
              acc[key] = test[key].value;
              return acc;
            }, {});
          }
        }).catch(() => Promise.resolve({}));
      } else {
        return Promise.resolve({});
      }
    } catch (err) {
      return Promise.resolve({});
    }
  }
}

module.exports = Terraform;<|MERGE_RESOLUTION|>--- conflicted
+++ resolved
@@ -10,10 +10,6 @@
 const Dictionary = require('../dictionary');
 const Downloader = require('../downloader');
 const { execSync } = require('child_process');
-<<<<<<< HEAD
-const { buildTmpPath } = require('../jit-helper');
-=======
->>>>>>> 8190a9d5
 const { config, fetch } = require('../../parameters');
 const { extend, spawner, homePath } = require('../util');
 
@@ -181,13 +177,8 @@
    */
   init() {
     return this.run(
-<<<<<<< HEAD
-      'init', ['-no-color', '-force-copy', this._optsToArgs({ '-input': false }), ...this._backend(), '.'])
-=======
-      'init',
-      ['-no-color', '-force-copy', this._optsToArgs({ '-input': false }), ...this._backend(), '.']
+      'init', ['-no-color', '-force-copy', this._optsToArgs({ '-input': false }), ...this._backend(), '.']
     )
->>>>>>> 8190a9d5
       .then(() => this._reInitPaths())
       .then(() => ({ status: Dictionary.REALTIME.SUCCESS }));
   }
