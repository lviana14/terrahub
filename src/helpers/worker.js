--- conflicted
+++ resolved
@@ -32,13 +32,7 @@
  * @param {Object} config
  */
 function run(config) {
-<<<<<<< HEAD
-  promiseSeries(getTasks(config), (prev, fn) => prev.then(data => {
-    return fn(data ? { skip: !!data.skip } : {});
-  }))
-=======
   promiseSeries(getTasks(config), (prev, fn) => prev.then(data => fn(data ? { aborted: !!data.skip } : {})))
->>>>>>> ca714005
     .then(lastResult => {
       if (lastResult.action !== 'output') {
         delete lastResult.buffer;
