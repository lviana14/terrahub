'use strict';

const Args = require('../src/helpers/args-parser');
const { familyTree, extend } = require('./helpers/util');
const AbstractCommand = require('./abstract-command');

class TerraformCommand extends AbstractCommand {
  /**
   * Command initialization
   * (post configure action)
   */
  initialize() {
    this.addOption('include', 'i', 'Components to work with', Array, []);
    this.addOption('var', 'v', 'Set of variables', Array, []);
    this.addOption('var-file', 'f', 'Set of files with predefined variables', Array, []);
  }

  /**
   * @returns {Promise}
   */
  validate() {
    return super.validate().then(() => {
      if (!this._isProjectReady()) {
        this.logger.warn('Configuration file not found, please go to project root folder, or initialize it');
      } else if (this._areComponentsReady()) {
        this.logger.warn('No configured components found, please create from template or configure existing');
      }
    });
  }

  /**
   * Get extended via CLI configs
   * @returns {Object}
   */
  getExtendedConfig() {
    const result = {};
    const config = super.getConfig();
    const cliParams = {
      terraform: {
<<<<<<< HEAD
        vars: this.getVars(),
        varFiles: this.getVarFiles()
=======
        var: this.getVar(),
        varFile: []
>>>>>>> bf3ff595
      }
    };

    Object.keys(config).forEach(hash => {
<<<<<<< HEAD
      result[hash] = extend(config[hash], cliParams);
=======
      result[hash] = merge(config[hash], cliParams);
      result[hash].terraform.varFile.push(...this.getVarFile());
>>>>>>> bf3ff595
    });

    return result;
  }

  /**
   * Get filtered config
   * @returns {Object}
   */
  getConfig() {
    const config = this.getExtendedConfig();
    const include = this.getIncludes();

    if (include.length > 0) {
      Object.keys(config).forEach(hash => {
        if (!include.includes(config[hash].name)) {
          delete config[hash];
        }
      });
    }

    return config;
  }

  /**
   * @returns {Array}
   */
  getIncludes() {
    return this.getOption('include');
  }

  /**
   * @returns {Array}
   */
  getVarFile() {
    return this.getOption('var-file');
  }

  /**
   * @returns {Object}
   */
  getVar() {
    let result = {};

    this.getOption('var').map(item => {
      Object.assign(result, Args.toObject(item));
    });

    return result;
  }

  /**
   * Get config tree
   * @returns {Object}
   */
  getConfigTree() {
    return familyTree(this.getConfig());
  }

  /**
   * @returns {Boolean}
   * @private
   */
  _isProjectReady() {
    return this._configLoader.isProjectConfigured();
  }

  /**
   * @returns {Boolean}
   * @private
   */
  _areComponentsReady() {
    return (this._configLoader.componentsCount() === 0);
  }
}

module.exports = TerraformCommand;<|MERGE_RESOLUTION|>--- conflicted
+++ resolved
@@ -1,8 +1,8 @@
 'use strict';
 
 const Args = require('../src/helpers/args-parser');
+const AbstractCommand = require('./abstract-command');
 const { familyTree, extend } = require('./helpers/util');
-const AbstractCommand = require('./abstract-command');
 
 class TerraformCommand extends AbstractCommand {
   /**
@@ -37,23 +37,13 @@
     const config = super.getConfig();
     const cliParams = {
       terraform: {
-<<<<<<< HEAD
-        vars: this.getVars(),
-        varFiles: this.getVarFiles()
-=======
         var: this.getVar(),
-        varFile: []
->>>>>>> bf3ff595
+        varFile: this.getVarFile()
       }
     };
 
     Object.keys(config).forEach(hash => {
-<<<<<<< HEAD
-      result[hash] = extend(config[hash], cliParams);
-=======
-      result[hash] = merge(config[hash], cliParams);
-      result[hash].terraform.varFile.push(...this.getVarFile());
->>>>>>> bf3ff595
+      result[hash] = extend(config[hash], [cliParams]);
     });
 
     return result;
